--- conflicted
+++ resolved
@@ -9,12 +9,7 @@
 core.interaction    = require('./interaction');
 core.loaders        = require('./loaders');
 core.mesh           = require('./mesh');
-<<<<<<< HEAD
-//core.spine          = require('pixi-spine');
-core.flip 			= require('./flip');
-=======
 core.ticker         = require('./ticker');
->>>>>>> 7afd347b
 
 // export a premade loader instance
 core.loader = new core.loaders.Loader();
@@ -22,8 +17,5 @@
 // mixin the deprecation features.
 Object.assign(core, require('./deprecation'));
 
-<<<<<<< HEAD
-=======
 // Always export pixi globally.
-global.PIXI = core;
->>>>>>> 7afd347b
+global.PIXI = core;