--- conflicted
+++ resolved
@@ -198,7 +198,7 @@
 WebGLRenderer.prototype.render = function (displayObject, renderTexture, clear, transform, skipUpdateTransform)
 {
 
-
+    
     // can be handy to know!
     this.renderingToScreen = !renderTexture;
 
@@ -211,11 +211,7 @@
         return;
     }
 
-<<<<<<< HEAD
-
-=======
     var gl = this.gl;
->>>>>>> 00fb69a1
 
     this._lastObjectRendered = displayObject;
 
@@ -238,7 +234,7 @@
         renderTarget.clear();
     }
 
-
+   
 
     displayObject.renderWebGL(this);
 
@@ -284,11 +280,7 @@
  */
 WebGLRenderer.prototype.resize = function (width, height)
 {
-<<<<<<< HEAD
-    //if(width * this.resolution === this.width && height * this.resolution === this.height)return;
-=======
   //  if(width * this.resolution === this.width && height * this.resolution === this.height)return;
->>>>>>> 00fb69a1
 
     SystemRenderer.prototype.resize.call(this, width, height);
 
