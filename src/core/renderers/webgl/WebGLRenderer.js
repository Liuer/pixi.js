--- conflicted
+++ resolved
@@ -551,25 +551,7 @@
     this._contextOptions = null;
     this.gl.useProgram(null);
 
-<<<<<<< HEAD
-    this.gl.flush();
-
-    this.gl = null;
-};
-
-/**
- * Maps Pixi blend modes to WebGL blend modes. It works only for pre-multiplied textures.
- *
- * @private
- */
-WebGLRenderer.prototype._mapGlModes = function ()
-{
-    var gl = this.gl;
-
-    if (!this.blendModes)
-=======
     if(this.gl.getExtension('WEBGL_lose_context'))
->>>>>>> 0820620a
     {
         this.gl.getExtension('WEBGL_lose_context').loseContext();
     }
