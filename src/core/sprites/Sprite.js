--- conflicted
+++ resolved
@@ -400,7 +400,6 @@
     {
         var texture = this._texture,
             wt = this.worldTransform,
-            resolution = texture.baseTexture.resolution / renderer.resolution,
             dx,
             dy,
             width = texture.crop.width,
@@ -415,25 +414,8 @@
             renderer.context[renderer.smoothProperty] = smoothingEnabled;
         }
 
-<<<<<<< HEAD
-        // If the texture is trimmed we offset by the trim x/y, otherwise we use the frame dimensions
-
-        if(texture.rotate)
-        {
-
-            // cheeky rotation!
-            var a = wt.a,
-                b = wt.b;
-
-            wt.a  = -wt.c;
-            wt.b  = -wt.d;
-            wt.c  =  a;
-            wt.d  =  b;
-
-=======
         //inline GroupD8.isSwapWidthHeight
         if ((texture.rotate & 3) === 2) {
->>>>>>> 2a41245c
             width = texture.crop.height;
             height = texture.crop.width;
         }
